--- conflicted
+++ resolved
@@ -127,6 +127,7 @@
         return []
     return list(positions)
 
+# Risk management functions now centralized in core/risk_manager.py
 # Risk management functions now centralized in core/risk_manager.py
 
 def validate_stop_distance(symbol, current_price, stop_loss, order_type):
@@ -872,11 +873,7 @@
                     # Calculate position size
                     if use_dynamic_sizing and stop_loss is not None:
                         position_size = risk_manager.calculate_advanced_position_size(
-<<<<<<< HEAD
                             symbol, current_price, stop_loss, default_risk_per_trade, 
-=======
-                            symbol, current_price, stop_loss, risk_percent, 
->>>>>>> 00ae09c6
                             min_position_size, max_position_size_percent, max_position_size_absolute,
                             max_risk_per_trade
                         )
@@ -886,11 +883,7 @@
                     # Check portfolio risk limits before opening position
                     if portfolio_risk_enabled and stop_loss is not None:
                         can_open, current_risk, new_risk, risk_reason = risk_manager.can_open_new_position(
-<<<<<<< HEAD
                             symbol, current_price, stop_loss, position_size, max_total_portfolio_risk
-=======
-                            symbol, current_price, stop_loss, position_size, max_total_risk_percent
->>>>>>> 00ae09c6
                         )
                         
                         if not can_open:
@@ -932,11 +925,7 @@
                     # Calculate position size
                     if use_dynamic_sizing and stop_loss is not None:
                         position_size = risk_manager.calculate_advanced_position_size(
-<<<<<<< HEAD
                             symbol, current_price, stop_loss, default_risk_per_trade, 
-=======
-                            symbol, current_price, stop_loss, risk_percent, 
->>>>>>> 00ae09c6
                             min_position_size, max_position_size_percent, max_position_size_absolute,
                             max_risk_per_trade
                         )
@@ -946,11 +935,7 @@
                     # Check portfolio risk limits before opening position
                     if portfolio_risk_enabled and stop_loss is not None:
                         can_open, current_risk, new_risk, risk_reason = risk_manager.can_open_new_position(
-<<<<<<< HEAD
                             symbol, current_price, stop_loss, position_size, max_total_portfolio_risk
-=======
-                            symbol, current_price, stop_loss, position_size, max_total_risk_percent
->>>>>>> 00ae09c6
                         )
                         
                         if not can_open:
