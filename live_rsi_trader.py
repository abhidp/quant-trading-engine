--- conflicted
+++ resolved
@@ -669,17 +669,13 @@
         logger.info(f"   Exit Price: {closing_deal.price:.5f}")
         logger.info(f"   Exit Reason: {'Stop Loss Hit' if '[sl' in str(closing_deal.comment) else 'Manual Close'}")
         pnl_status = "PROFIT" if actual_pnl > 0 else "LOSS"
-        logger.info(f"{symbol} POSITION CLOSED: Ticket={position.ticket}")
+        # exit_price = closing_deal.price  # Assign exit_price from closing_deal
+        logger.info(f"{symbol} {'BUY' if position.type == mt5.ORDER_TYPE_BUY else 'SELL'} POSITION CLOSED: Ticket={position.ticket}")
         logger.info(f"   P&L: ${actual_pnl:.2f} ({pnl_status})")
-        logger.info(f"   Exit Price: {current_price:.5f}")
+        logger.info(f"   Exit Price: {closing_deal.price:.5f}")
         logger.info(f"   Exit Reason: {'Stop Loss Hit' if '[sl' in str(closing_deal.comment) else 'Manual Close'}")
     else:
-<<<<<<< HEAD
         logger.info(f"{symbol} {'BUY' if position.type == mt5.ORDER_TYPE_BUY else 'SELL'} POSITION CLOSED: Ticket={position.ticket} (P&L unavailable)")
-=======
-        logger.info(f"{symbol} POSITION CLOSED: Ticket={position.ticket} (P&L unavailable)")
-        logger.info(f"{symbol} POSITION CLOSED: Ticket={position.ticket} (P&L unavailable)")
->>>>>>> adb93df3
     
     return result
 
@@ -948,26 +944,34 @@
                             logger.error(f"   Error retrieving closure details: {e}")
                 has_any_position = has_buy_position or has_sell_position
                 
-                # Double-check position status with a slight delay if we think there are no positions
+                # Double-check position status with a slight delay if we think there are no bot positions
                 # This prevents race conditions where MT5 hasn't updated position status yet
                 if not has_any_position:
                     time.sleep(0.1)  # Brief delay
                     positions_recheck = get_current_positions(symbol)
-                    has_buy_position_recheck = any(pos.type == mt5.ORDER_TYPE_BUY for pos in positions_recheck)
-                    has_sell_position_recheck = any(pos.type == mt5.ORDER_TYPE_SELL for pos in positions_recheck)
+                    bot_positions_recheck = [pos for pos in positions_recheck if pos.ticket in position_tracking]
+                    has_buy_position_recheck = any(pos.type == mt5.ORDER_TYPE_BUY for pos in bot_positions_recheck)
+                    has_sell_position_recheck = any(pos.type == mt5.ORDER_TYPE_SELL for pos in bot_positions_recheck)
                     has_any_position_recheck = has_buy_position_recheck or has_sell_position_recheck
                     
                     if has_any_position_recheck:
-                        logger.info(f"Position recheck found existing positions - preventing duplicate entry")
+                        logger.info(f"Position recheck found existing bot positions - preventing duplicate entry")
                         has_any_position = True
                         has_buy_position = has_buy_position_recheck
                         has_sell_position = has_sell_position_recheck
                         positions = positions_recheck
+                        bot_positions = bot_positions_recheck
                 
                 # Log position status for debugging
-                if has_any_position:
-                    active_positions = [f"{pos.ticket}({pos.type})" for pos in positions]
-                    logger.info(f"Active positions: {active_positions}")
+                if bot_positions:
+                    bot_positions_list = [f"{pos.ticket}({pos.type})" for pos in bot_positions]
+                    logger.info(f"Bot positions: {bot_positions_list}")
+                
+                # Log manual positions separately if they exist
+                manual_positions = [pos for pos in all_positions if pos.ticket not in position_tracking]
+                if manual_positions:
+                    manual_positions_list = [f"{pos.ticket}({pos.type})" for pos in manual_positions]
+                    logger.info(f"Manual positions (ignored): {manual_positions_list}")
                 
                 # Check for closed positions and clean up tracking
                 if position_tracking:
@@ -1171,10 +1175,11 @@
                             logger.info(f"{symbol} SELL signal blocked by trend filter: {trend_direction.upper()} ({trend_strength})")
                 
                 if should_buy and not has_any_position:
-                    # Final safety check - verify no positions exist right before placing order
+                    # Final safety check - verify no bot positions exist right before placing order
                     final_positions_check = get_current_positions(symbol)
-                    if any(pos.type == mt5.ORDER_TYPE_BUY for pos in final_positions_check) or any(pos.type == mt5.ORDER_TYPE_SELL for pos in final_positions_check):
-                        logger.warning(f"DUPLICATE PREVENTION: Found existing position during final check - skipping BUY order")
+                    final_bot_positions = [pos for pos in final_positions_check if pos.ticket in position_tracking]
+                    if any(pos.type == mt5.ORDER_TYPE_BUY for pos in final_bot_positions) or any(pos.type == mt5.ORDER_TYPE_SELL for pos in final_bot_positions):
+                        logger.warning(f"DUPLICATE PREVENTION: Found existing bot position during final check - skipping BUY order")
                         continue
                     
                     # Calculate initial stop loss
@@ -1214,10 +1219,11 @@
                         logger.info(f"   Strategy: MinimalFilter RSI + ATR Trailing Stops")
                 
                 elif should_sell and not has_any_position:
-                    # Final safety check - verify no positions exist right before placing order
+                    # Final safety check - verify no bot positions exist right before placing order
                     final_positions_check = get_current_positions(symbol)
-                    if any(pos.type == mt5.ORDER_TYPE_BUY for pos in final_positions_check) or any(pos.type == mt5.ORDER_TYPE_SELL for pos in final_positions_check):
-                        logger.warning(f"DUPLICATE PREVENTION: Found existing position during final check - skipping SELL order")
+                    final_bot_positions = [pos for pos in final_positions_check if pos.ticket in position_tracking]
+                    if any(pos.type == mt5.ORDER_TYPE_BUY for pos in final_bot_positions) or any(pos.type == mt5.ORDER_TYPE_SELL for pos in final_bot_positions):
+                        logger.warning(f"DUPLICATE PREVENTION: Found existing bot position during final check - skipping SELL order")
                         continue
                     
                     # Calculate initial stop loss
